##################### Grafana Configuration Defaults #####################
#
# Do not modify this file in grafana installs
#

# possible values : production, development
app_mode = production

#################################### Paths ####################################
[paths]
# Path to where grafana can store temp files, sessions, and the sqlite3 db (if that is used)
#
data = data
#
# Directory where grafana can store logs
#
logs = data/log

#################################### Server ####################################
[server]
# Protocol (http or https)
protocol = http

# The ip address to bind to, empty will bind to all interfaces
http_addr =

# The http port  to use
http_port = 3000

# The public facing domain name used to access grafana from a browser
domain = localhost

# Redirect to correct domain if host header does not match domain
# Prevents DNS rebinding attacks
enforce_domain = false

# The full public facing url
root_url = %(protocol)s://%(domain)s:%(http_port)s/

# Log web requests
router_logging = false

# the path relative working path
static_root_path = public

# enable gzip
enable_gzip = false

# https certs & key file
cert_file =
cert_key =

#################################### Database ####################################
[database]
# Either "mysql", "postgres" or "sqlite3", it's your choice
type = sqlite3
host = 127.0.0.1:3306
name = grafana
user = root
password =

# For "postgres" only, either "disable", "require" or "verify-full"
ssl_mode = disable

# For "sqlite3" only, path relative to data_path setting
path = grafana.db

#################################### Session ####################################
[session]
# Either "memory", "file", "redis", "mysql", "postgres", default is "file"
provider = file

# Provider config options
# memory: not have any config yet
# file: session dir path, is relative to grafana data_path
# redis: config like redis server e.g. `addr=127.0.0.1:6379,pool_size=100,db=grafana`
# postgres: user=a password=b host=localhost port=5432 dbname=c sslmode=disable
# mysql: go-sql-driver/mysql dsn config string, e.g. `user:password@tcp(127.0.0.1:3306)/database_name`

provider_config = sessions

# Session cookie name
cookie_name = grafana_sess

# If you use session in https only, default is false
cookie_secure = false

# Session life time, default is 86400
session_life_time = 86400
gc_interval_time = 86400

#################################### Analytics ####################################
[analytics]
# Server reporting, sends usage counters to stats.grafana.org every 24 hours.
# No ip addresses are being tracked, only simple counters to track
# running instances, dashboard and error counts. It is very helpful to us.
# Change this option to false to disable reporting.
reporting_enabled = true

# Google Analytics universal tracking code, only enabled if you specify an id here
google_analytics_ua_id =

# Google Tag Manager ID, only enabled if you specify an id here
google_tag_manager_id =

#################################### Security ####################################
[security]
# default admin user, created on startup
admin_user = admin

# default admin password, can be changed before first start of grafana,  or in profile settings
admin_password = admin

# used for signing
secret_key = SW2YcwTIb9zpOOhoPsMm

# Auto-login remember days
login_remember_days = 7
cookie_username = grafana_user
cookie_remember_name = grafana_remember

# disable gravatar profile images
disable_gravatar = false

# data source proxy whitelist (ip_or_domain:port seperated by spaces)
data_source_proxy_whitelist =

#################################### Users ####################################
[users]
# disable user signup / registration
allow_sign_up = true

# Allow non admin users to create organizations
allow_org_create = true

# Set to true to automatically assign new users to the default organization (id 1)
auto_assign_org = true

# Default role new users will be automatically assigned (if auto_assign_org above is set to true)
auto_assign_org_role = Viewer

<<<<<<< HEAD
# Require email validation before sign up completes
verify_email_enabled = false
=======
# Background text for the user field on the login page
login_hint = email or username
>>>>>>> 74ea2661

#################################### Anonymous Auth ##########################
[auth.anonymous]
# enable anonymous access
enabled = false

# specify organization name that should be used for unauthenticated users
org_name = Main Org.

# specify role for unauthenticated users
org_role = Viewer

#################################### Github Auth ##########################
[auth.github]
enabled = false
allow_sign_up = false
client_id = some_id
client_secret = some_secret
scopes = user:email
auth_url = https://github.com/login/oauth/authorize
token_url = https://github.com/login/oauth/access_token
api_url = https://api.github.com/user
team_ids =
allowed_organizations =

#################################### Google Auth ##########################
[auth.google]
enabled = false
allow_sign_up = false
client_id = some_client_id
client_secret = some_client_secret
scopes = https://www.googleapis.com/auth/userinfo.profile https://www.googleapis.com/auth/userinfo.email
auth_url = https://accounts.google.com/o/oauth2/auth
token_url = https://accounts.google.com/o/oauth2/token
api_url = https://www.googleapis.com/oauth2/v1/userinfo
allowed_domains =

#################################### Basic Auth ##########################
[auth.basic]
enabled = true

#################################### Auth Proxy ##########################
[auth.proxy]
enabled = false
header_name = X-WEBAUTH-USER
header_property = username
auto_sign_up = true

#################################### Auth LDAP ##########################
[auth.ldap]
enabled = false
config_file = /etc/grafana/ldap.toml

#################################### SMTP / Emailing ##########################
[smtp]
enabled = false
host = localhost:25
user =
password =
cert_file =
key_file =
skip_verify = false
from_address = admin@grafana.localhost

[emails]
welcome_email_on_sign_up = false
templates_pattern = emails/*.html

#################################### Logging ##########################
[log]
# Either "console", "file", default is "console"
# Use comma to separate multiple modes, e.g. "console, file"
mode = console, file

# Buffer length of channel, keep it as it is if you don't know what it is.
buffer_len = 10000

# Either "Trace", "Debug", "Info", "Warn", "Error", "Critical", default is "Trace"
level = Info

# For "console" mode only
[log.console]
level =
# Set formatting to "false" to disable color formatting of console logs
formatting = false

# For "file" mode only
[log.file]
level =
# This enables automated log rotate(switch of following options), default is true
log_rotate = true

# Max line number of single file, default is 1000000
max_lines = 1000000

# Max size shift of single file, default is 28 means 1 << 28, 256MB
max_lines_shift = 28

# Segment log daily, default is true
daily_rotate = true

# Expired days of log file(delete after max days), default is 7
max_days = 7

[log.syslog]
level =
# Syslog network type and address. This can be udp, tcp, or unix. If left blank, the default unix endpoints will be used.
network =
address =

# Syslog facility. user, daemon and local0 through local7 are valid.
facility =

# Syslog tag. By default, the process' argv[0] is used.
tag =

#################################### AMPQ Event Publisher ##########################
[event_publisher]
enabled = false
rabbitmq_url = amqp://localhost/
exchange = grafana_events

#################################### Dashboard JSON files ##########################
[dashboards.json]
enabled = false
path = /var/lib/grafana/dashboards

#################################### Usage Quotas ##########################
[quota]
enabled = false

#### set quotas to -1 to make unlimited. ####
# limit number of users per Org.
org_user = 10

# limit number of dashboards per Org.
org_dashboard = 100

# limit number of data_sources per Org.
org_data_source = 10

# limit number of api_keys per Org.
org_api_key = 10

# limit number of orgs a user can create.
user_org = 10

# Global limit of users.
global_user = -1

# global limit of orgs.
global_org = -1

# global limit of dashboards
global_dashboard = -1

# global limit of api_keys
global_api_key = -1

# global limit on number of logged in users.
global_session = -1<|MERGE_RESOLUTION|>--- conflicted
+++ resolved
@@ -139,13 +139,11 @@
 # Default role new users will be automatically assigned (if auto_assign_org above is set to true)
 auto_assign_org_role = Viewer
 
-<<<<<<< HEAD
 # Require email validation before sign up completes
 verify_email_enabled = false
-=======
+
 # Background text for the user field on the login page
 login_hint = email or username
->>>>>>> 74ea2661
 
 #################################### Anonymous Auth ##########################
 [auth.anonymous]
