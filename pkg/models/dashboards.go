--- conflicted
+++ resolved
@@ -163,15 +163,12 @@
 type GetDashboardsQuery struct {
 	DashboardIds []int64
 	Result       []*Dashboard
-<<<<<<< HEAD
-=======
 }
 
 type GetDashboardsByPluginIdQuery struct {
 	OrgId    int64
 	PluginId string
 	Result   []*Dashboard
->>>>>>> 817f24e6
 }
 
 type GetDashboardSlugByIdQuery struct {
