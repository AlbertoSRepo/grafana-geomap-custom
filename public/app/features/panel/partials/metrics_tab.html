<div class="gf-form-group">
  <div class="gf-form-inline">
    <div class="gf-form">
			<label class="gf-form-label gf-query-ds-label">
				<i class="icon-gf icon-gf-datasources"></i>
			</label>
      <label class="gf-form-label">Data Source</label>

      <gf-form-dropdown model="ctrl.panelDsValue" css-class="gf-size-auto"
                        lookup-text="true"
                        get-options="ctrl.getOptions(true)"
                        on-change="ctrl.datasourceChanged($option)">
      </gf-form-dropdown>
		</div>

		<div class="gf-form gf-form--grow">
			<label class="gf-form-label gf-form-label--grow"></label>
		</div>
		<div class="gf-form" ng-if="ctrl.queryOptions">
			<a class="gf-form-label" ng-click="ctrl.toggleOptions()">
				<i class="fa fa-fw fa-caret-right" ng-hide="ctrl.optionsOpen"></i><i class="fa fa-fw fa-caret-down" ng-show="ctrl.optionsOpen"></i>Options
			</a>
		</div>
		<div class="gf-form" ng-if="ctrl.hasQueryHelp">
			<button class="gf-form-label" ng-click="ctrl.toggleHelp()">
				<i class="fa fa-fw fa-caret-right" ng-hide="ctrl.helpOpen"></i><i class="fa fa-fw fa-caret-down" ng-show="ctrl.helpOpen"></i>Help
			</button>
		</div>
		<div class="gf-form">
			<button class="gf-form-label" ng-click="ctrl.toggleQueryTroubleshooter()" bs-tooltip="'Display query request & response'">
				<i class="fa fa-fw fa-caret-right" ng-hide="ctrl.queryTroubleshooterOpen"></i><i class="fa fa-fw fa-caret-down" ng-show="ctrl.queryTroubleshooterOpen"></i>Query Inspector
			</button>
		</div>
	</div>

	<div>
		<div ng-if="ctrl.optionsOpen">
			<div class="gf-form gf-form--flex-end" ng-if="ctrl.queryOptions.minInterval">
				<label class="gf-form-label">Min time interval</label>
				<input type="text" class="gf-form-input width-6" placeholder="{{ctrl.panelCtrl.interval}}" ng-model="ctrl.panel.interval" spellcheck="false" ng-model-onblur ng-change="ctrl.panelCtrl.refresh()" />
				<info-popover mode="right-absolute">
					A lower limit for the auto group by time interval. Recommended to be set to write frequency,
					for example <code>1m</code> if your data is written every minute. Access auto interval via variable <code>$__interval</code> for time range
					string and <code>$__interval_ms</code> for numeric variable that can be used in math expressions.
				</info-popover>
			</div>
			<div class="gf-form gf-form--flex-end" ng-if="ctrl.queryOptions.cacheTimeout">
				<label class="gf-form-label width-9">Cache timeout</label>
				<input  type="text" class="gf-form-input width-6" placeholder="60" ng-model="ctrl.panel.cacheTimeout" ng-model-onblur ng-change="ctrl.panelCtrl.refresh()" spellcheck="false" />
				<info-popover mode="right-absolute">
					If your time series store has a query cache this option can override the default
					cache timeout. Specify a numeric value in seconds.
				</info-popover>
			</div>
			<div class="gf-form gf-form--flex-end" ng-if="ctrl.queryOptions.maxDataPoints">
				<label class="gf-form-label width-9">Max data points</label>
				<input type="text" class="gf-form-input width-6" placeholder="auto" ng-model-onblur ng-change="ctrl.panelCtrl.refresh()" ng-model="ctrl.panel.maxDataPoints" spellcheck="false"  />
				<info-popover mode="right-absolute">
					The maximum data points the query should return. For graphs this
					is automatically set to one data point per pixel.
				</info-popover>
			</div>
		</div>

		<div class="grafana-info-box" ng-if="ctrl.helpOpen">
			<div class="markdown-html" ng-bind-html="ctrl.helpHtml"></div>
			<a class="grafana-info-box__close" ng-click="ctrl.toggleHelp()">
				<i class="fa fa-chevron-up"></i>
			</a>
		</div>

		<query-troubleshooter panel-ctrl="ctrl.panelCtrl" is-open="ctrl.queryTroubleshooterOpen"></query-troubleshooter>
	</div>
</div>

<div class="query-editor-rows gf-form-group" ng-if="ctrl.datasourceInstance">
	<div ng-repeat="target in ctrl.panel.targets" ng-class="{'gf-form-disabled': target.hide}">
		<rebuild-on-change property="ctrl.panel.datasource || target.datasource" show-null="true">
			<plugin-component type="query-ctrl">
			</plugin-component>
		</rebuild-on-change>
	</div>

	<div class="gf-form-query">
		<div class="gf-form gf-form-query-letter-cell">
			<label class="gf-form-label">
				<span class="gf-form-query-letter-cell-carret">
					<i class="fa fa-caret-down"></i>
				</span>
				<span class="gf-form-query-letter-cell-letter">{{ctrl.panelCtrl.nextRefId}}</span>
			</label>
			<button class="btn btn-secondary gf-form-btn" ng-click="ctrl.addQuery()" ng-hide="ctrl.datasourceInstance.meta.mixed">
				Add Query
			</button>
<<<<<<< HEAD
=======

			<div class="dropdown" ng-if="ctrl.datasourceInstance.meta.mixed">
				<gf-form-dropdown model="ctrl.addQueryDropdown" get-options="ctrl.getOptions(false)" on-change="ctrl.addMixedQuery($option)">
				</gf-form-dropdown>
			</div>
>>>>>>> 85bd1861
		</div>
	</div><|MERGE_RESOLUTION|>--- conflicted
+++ resolved
@@ -92,13 +92,10 @@
 			<button class="btn btn-secondary gf-form-btn" ng-click="ctrl.addQuery()" ng-hide="ctrl.datasourceInstance.meta.mixed">
 				Add Query
 			</button>
-<<<<<<< HEAD
-=======
-
-			<div class="dropdown" ng-if="ctrl.datasourceInstance.meta.mixed">
+			<div class="dropdown" ng-if="ctrl.current.meta.mixed">
 				<gf-form-dropdown model="ctrl.addQueryDropdown" get-options="ctrl.getOptions(false)" on-change="ctrl.addMixedQuery($option)">
 				</gf-form-dropdown>
 			</div>
->>>>>>> 85bd1861
 		</div>
-	</div>+	</div>
+</div>